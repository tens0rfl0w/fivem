/*
* This file is part of the CitizenFX project - http://citizen.re/
*
* See LICENSE and MENTIONS in the root of the source tree for information
* regarding licensing.
*/

#include "StdInc.h"
#include <Local.h>

#include <ScriptEngine.h>
#include <Hooking.h>
#include <scrEngine.h>
#include <CrossBuildRuntime.h>
#include "RageParser.h"
#include "ScriptWarnings.h"

#include <vector>

static bool* g_textCentre;
static bool* g_textDropshadow;


static void BlockForbiddenNatives()
{
	std::vector<uint64_t> nativesToBlock = rage::scrEngine::GetBlockedNatives();
	for (auto native: nativesToBlock)
	{
		fx::ScriptEngine::RegisterNativeHandler(native, [](fx::ScriptContext& ctx)
		{
			ctx.SetResult<uintptr_t>(0);
		});
	}
}

static void RedirectNoppedTextNatives()
{
	// original hash, target hash
	std::pair<uint64_t, uint64_t> nativesRedirects[] = {
		{ 0xD79334A4BB99BAD1, 0x16794E044C9EFB58 }, // _DISPLAY_TEXT to _BG_DISPLAY_TEXT
		{ 0x50A41AD966910F03, 0x16FA5CE47F184F1E }, // _SET_TEXT_COLOR to _BG_SET_TEXT_COLOR
		{ 0x4170B650590B3B00, 0xA1253A3C870B6843 }, // _SET_TEXT_SCALE to _BG_SET_TEXT_SCALE
	};

	for (auto native : nativesRedirects)
	{
		auto targetHandler = fx::ScriptEngine::GetNativeHandler(native.second);

		if (!targetHandler)
		{
			trace("Couldn't find 0x%08x handler to hook!\n", native.second);
			return;
		}

		fx::ScriptEngine::RegisterNativeHandler(native.first, [=](fx::ScriptContext& ctx)
		{
			targetHandler(ctx);
		});
	}
}

static void ImplementRemovedTextNatives()
{
	// SET_TEXT_CENTRE
	fx::ScriptEngine::RegisterNativeHandler(0xBE5261939FBECB8C, [=](fx::ScriptContext& ctx)
	{
		auto value = *g_textCentre;

		if (ctx.GetArgument<bool>(0))
		{
			value = 0;
		}

		*g_textCentre = value;
	});

	// SET_TEXT_DROPSHADOW
	fx::ScriptEngine::RegisterNativeHandler(0x1BE39DBAA7263CA5, [=](fx::ScriptContext& ctx)
	{
		*g_textDropshadow = (ctx.GetArgument<int>(0) > 0);
	});
}

static void FixPedCombatAttributes()
{
	const auto structDef = rage::GetStructureDefinition("CCombatInfo");

	if (!structDef)
	{
		trace("Couldn't find struct definition for CCombatInfo!\n");
		return;
	}

	static uint32_t attributesCount = 0;
	for (const auto member : structDef->m_members)
	{
		if (member->m_definition && member->m_definition->hash == HashRageString("BehaviourFlags"))
		{
			attributesCount = member->m_definition->enumElemCount;
			break;
		}
	}

	if (!attributesCount)
	{
		trace("Couldn't get max enum size for BehaviourFlags!\n");
		return;
	}

	constexpr const uint64_t nativeHash = 0x9F7794730795E019; // SET_PED_COMBAT_ATTRIBUTES

	auto handler = fx::ScriptEngine::GetNativeHandler(nativeHash);

	if (!handler)
	{
		return;
	}

	fx::ScriptEngine::RegisterNativeHandler(nativeHash, [handler](fx::ScriptContext& ctx)
	{
		auto attributeIndex = ctx.GetArgument<uint32_t>(1);

		if (attributeIndex >= attributesCount)
		{
			fx::scripting::Warningf("natives", "SET_PED_COMBAT_ATTRIBUTES: invalid attribute index was passed (%d), should be from 0 to %d\n", attributeIndex, attributesCount - 1);
			return;
		}

		handler(ctx);
	});
}

static HookFunction hookFunction([]()
{
	if (xbr::IsGameBuildOrGreater<1436>())
	{
		auto location = hook::get_pattern<char>("0F 28 05 ? ? ? ? 83 25 ? ? ? ? 00 83 25 ? ? ? ? 00");

		g_textCentre = hook::get_address<bool*>(location + 0x33) + 2;
		g_textDropshadow = hook::get_address<bool*>(location + 0x3B) + 1;
	}

	rage::scrEngine::OnScriptInit.Connect([]()
	{
		BlockForbiddenNatives();

		// R* removed some text related natives since RDR3 1436.25 build.
		// Redirecting original natives to their successors to keep cross build compatibility.
		// Also re-implementing entirely removed natives.
		if (xbr::IsGameBuildOrGreater<1436>())
		{
			RedirectNoppedTextNatives();
			ImplementRemovedTextNatives();
		}

		FixPedCombatAttributes();
	});
<<<<<<< HEAD
	
	{
		// Clears the "not visible" flags when disabling the conceal state (NETWORK_CONCEAL_PLAYER) for the player.
		// This is necessary to make the player visible again after disabling the conceal state because, 
		// before showing the entity again, the game checks that it does not have any "not visible" flags. 
		// By default, the game does not clear these flags when executing this native function.
		static struct : jitasm::Frontend
		{
			intptr_t location;
			void Init(intptr_t location)
			{
				this->location = location + 10;
			}
			
			void InternalMain() override
			{
				mov(r8b, 01);
				lea(rdi, qword_ptr[r14+0x270]);
				mov(rsi, qword_ptr[rdi]);
				
				and(dword_ptr[rdi+0x30], 0); // m_remoteVisibilityOverride->m_isNotVisibleFlags = 0;
			
				mov(r15, location);
				jmp(r15); // Jump back to the original code
			}
		} patchStub;
		auto location = hook::get_pattern("41 B0 ? 49 8D BE");
		hook::nop(location, 13);
		patchStub.Init(reinterpret_cast<intptr_t>(location));
		hook::jump(location, patchStub.GetCode());
		
		// mov rax, [r14] (restore rax value from r14)
		hook::put((char*)location + 10, 0x068B49);
=======

	// GET_CLOSEST_OBJECT_OF_TYPE: avoid entities forced to be networked
	{
		// By default this native check if the entity is networked, if not it will make the entity networked and we don't want this native to change the network state of the entity to have the same behavior as in fivem
		auto location = hook::get_pattern("48 85 C0 74 ? 40 38 78 ? 74 ? 8B 15");
		hook::nop(location, 31);
>>>>>>> ad979cb6
	}
});<|MERGE_RESOLUTION|>--- conflicted
+++ resolved
@@ -155,7 +155,13 @@
 
 		FixPedCombatAttributes();
 	});
-<<<<<<< HEAD
+
+	// GET_CLOSEST_OBJECT_OF_TYPE: avoid entities forced to be networked
+	{
+		// By default this native check if the entity is networked, if not it will make the entity networked and we don't want this native to change the network state of the entity to have the same behavior as in fivem
+		auto location = hook::get_pattern("48 85 C0 74 ? 40 38 78 ? 74 ? 8B 15");
+		hook::nop(location, 31);
+	}
 	
 	{
 		// Clears the "not visible" flags when disabling the conceal state (NETWORK_CONCEAL_PLAYER) for the player.
@@ -189,13 +195,5 @@
 		
 		// mov rax, [r14] (restore rax value from r14)
 		hook::put((char*)location + 10, 0x068B49);
-=======
-
-	// GET_CLOSEST_OBJECT_OF_TYPE: avoid entities forced to be networked
-	{
-		// By default this native check if the entity is networked, if not it will make the entity networked and we don't want this native to change the network state of the entity to have the same behavior as in fivem
-		auto location = hook::get_pattern("48 85 C0 74 ? 40 38 78 ? 74 ? 8B 15");
-		hook::nop(location, 31);
->>>>>>> ad979cb6
 	}
 });