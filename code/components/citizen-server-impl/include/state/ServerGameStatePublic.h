--- conflicted
+++ resolved
@@ -57,13 +57,10 @@
 class ServerGameStatePublic : public fwRefCountable
 {
 public:
-<<<<<<< HEAD
-	virtual void GetFreeObjectIds(const fx::ClientSharedPtr& client, uint8_t numIds, std::vector<uint16_t>& freeIds) = 0;
-=======
 	virtual void HandleArrayUpdate(const fx::ClientSharedPtr& client, net::packet::ClientArrayUpdate& buffer) = 0;
 
 	virtual void SendObjectIds(const fx::ClientSharedPtr& client, int numIds) = 0;
->>>>>>> 69abc04e
+	virtual void GetFreeObjectIds(const fx::ClientSharedPtr& client, uint8_t numIds, std::vector<uint16_t>& freeIds) = 0;
 
 	virtual SyncStyle GetSyncStyle() = 0;
 
