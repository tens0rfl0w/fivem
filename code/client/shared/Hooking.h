--- conflicted
+++ resolved
@@ -1,791 +1,779 @@
-/*
- * This file is part of the CitizenFX project - http://citizen.re/
- *
- * See LICENSE and MENTIONS in the root of the source tree for information
- * regarding licensing.
- */
-
-#pragma once
-
-#include <stdint.h>
-
-#ifndef IS_FXSERVER
-#define ASSERT(x) __noop
-#include <jitasm.h>
-
-#include <memory>
-#include <functional>
-
-namespace hook
-{
-// for link /DYNAMICBASE executables
-extern ptrdiff_t baseAddressDifference;
-
-// sets the base address difference based on an obtained pointer
-inline void set_base(uintptr_t address)
-{
-#ifdef _M_IX86
-	uintptr_t addressDiff = (address - 0x400000);
-#elif defined(_M_AMD64)
-	uintptr_t addressDiff = (address - 0x140000000);
-#endif
-
-	// pointer-style cast to ensure unsigned overflow ends up copied directly into a signed value
-	baseAddressDifference = *(ptrdiff_t*)&addressDiff;
-}
-
-// sets the base to the process main base
-inline void set_base()
-{
-	set_base((uintptr_t)GetModuleHandle(NULL));
-}
-
-// adjusts the address passed to the base as set above
-template<typename T>
-inline void adjust_base(T& address)
-{
-	if ((uintptr_t)address >= 0x140000000 && (uintptr_t)address <= 0x146000000)
-	{
-		*(uintptr_t*)& address += baseAddressDifference;
-	}
-}
-
-// returns the adjusted address to the stated base
-template<typename T>
-inline uintptr_t get_adjusted(T address)
-{
-	if ((uintptr_t)address >= 0x140000000 && (uintptr_t)address <= 0x146000000)
-	{
-		return (uintptr_t)address + baseAddressDifference;
-	}
-
-	return (uintptr_t)address;
-}
-
-// returns the adjusted address to the stated base
-template<typename T>
-inline uintptr_t get_unadjusted(T address)
-{
-#ifdef _M_AMD64
-	if ((uintptr_t)address >= hook::get_adjusted(0x140000000) && (uintptr_t)address <= hook::get_adjusted(0x146000000))
-	{
-		return (uintptr_t)address - baseAddressDifference;
-	}
-#endif
-
-	return (uintptr_t)address;
-}
-
-struct pass
-{
-	template<typename ...T> pass(T...) {}
-};
-
-#pragma region assembly generator
-class FunctionAssembly
-{
-private:
-	void* m_code;
-
-public:
-	inline FunctionAssembly(jitasm::Frontend& frontend)
-	{
-		frontend.Assemble();
-
-		void* code;
-		code = VirtualAlloc(0, frontend.GetCodeSize(), MEM_COMMIT | MEM_RESERVE, PAGE_EXECUTE_READWRITE);
-
-		memcpy(code, frontend.GetCode(), frontend.GetCodeSize());
-
-		m_code = code;
-	}
-
-	inline ~FunctionAssembly()
-	{
-		VirtualFree(m_code, 0, MEM_RELEASE);
-	}
-
-	inline void* GetCode()
-	{
-		return m_code;
-	}
-};
-#pragma endregion
-
-template<typename ValueType, typename AddressType>
-inline void put(AddressType address, ValueType value)
-{
-	adjust_base(address);
-
-	memcpy((void*)address, &value, sizeof(value));
-}
-
-template<typename ValueType, typename AddressType>
-inline void putVP(AddressType address, ValueType value)
-{
-	adjust_base(address);
-
-	DWORD oldProtect;
-	VirtualProtect((void*)address, sizeof(value), PAGE_EXECUTE_READWRITE, &oldProtect);
-
-	memcpy((void*)address, &value, sizeof(value));
-
-	VirtualProtect((void*)address, sizeof(value), oldProtect, &oldProtect);
-}
-
-template<typename AddressType>
-inline void nop(AddressType address, size_t length)
-{
-	adjust_base(address);
-
-	memset((void*)address, 0x90, length);
-}
-
-template<typename AddressType>
-inline void return_function(AddressType address, uint16_t stackSize = 0)
-{
-	if (stackSize == 0)
-	{
-		put<uint8_t>(address, 0xC3);
-	}
-	else
-	{
-		put<uint8_t>(address, 0xC2);
-		put<uint16_t>((uintptr_t)address + 1, stackSize);
-	}
-}
-
-template<typename T>
-inline T* getRVA(uintptr_t rva)
-{
-#ifdef _M_IX86
-	return (T*)(baseAddressDifference + 0x400000 + rva);
-#elif defined(_M_AMD64)
-	return (T*)(baseAddressDifference + 0x140000000 + rva);
-#endif
-}
-
-namespace
-{
-	template<typename TOrdinal>
-	inline bool iat_matches_ordinal(uintptr_t* nameTableEntry, TOrdinal ordinal)
-	{
-		
-	}
-
-	template<>
-	inline bool iat_matches_ordinal(uintptr_t* nameTableEntry, int ordinal)
-	{
-		if (IMAGE_SNAP_BY_ORDINAL(*nameTableEntry))
-		{
-			return IMAGE_ORDINAL(*nameTableEntry) == ordinal;
-		}
-
-		return false;
-	}
-
-	template<>
-	inline bool iat_matches_ordinal(uintptr_t* nameTableEntry, const char* ordinal)
-	{
-		if (!IMAGE_SNAP_BY_ORDINAL(*nameTableEntry))
-		{
-			auto import = getRVA<IMAGE_IMPORT_BY_NAME>(*nameTableEntry);
-
-			return !_stricmp(import->Name, ordinal);
-		}
-
-		return false;
-	}
-}
-
-template<typename T, typename TOrdinal>
-T iat(const char* moduleName, T function, TOrdinal ordinal)
-{
-#ifdef _M_IX86
-	IMAGE_DOS_HEADER* imageHeader = (IMAGE_DOS_HEADER*)(baseAddressDifference + 0x400000);
-#elif defined(_M_AMD64)
-	IMAGE_DOS_HEADER* imageHeader = (IMAGE_DOS_HEADER*)(baseAddressDifference + 0x140000000);
-#endif
-	IMAGE_NT_HEADERS* ntHeader = getRVA<IMAGE_NT_HEADERS>(imageHeader->e_lfanew);
-
-	IMAGE_IMPORT_DESCRIPTOR* descriptor = getRVA<IMAGE_IMPORT_DESCRIPTOR>(ntHeader->OptionalHeader.DataDirectory[IMAGE_DIRECTORY_ENTRY_IMPORT].VirtualAddress);
-
-	while (descriptor->Name)
-	{
-		const char* name = getRVA<char>(descriptor->Name);
-
-		if (_stricmp(name, moduleName))
-		{
-			descriptor++;
-
-			continue;
-		}
-
-		if (descriptor->OriginalFirstThunk == 0)
-		{
-			return nullptr;
-		}
-
-		auto nameTableEntry = getRVA<uintptr_t>(descriptor->OriginalFirstThunk);
-		auto addressTableEntry = getRVA<uintptr_t>(descriptor->FirstThunk);
-
-		while (*nameTableEntry)
-		{
-			if (iat_matches_ordinal(nameTableEntry, ordinal))
-			{
-				T origEntry = (T)*addressTableEntry;
-
-				DWORD oldProtect;
-				VirtualProtect(addressTableEntry, sizeof(T), PAGE_READWRITE, &oldProtect);
-
-				*addressTableEntry = (uintptr_t)function;
-
-				VirtualProtect(addressTableEntry, sizeof(T), oldProtect, &oldProtect);
-
-				return origEntry;
-			}
-
-			nameTableEntry++;
-			addressTableEntry++;
-		}
-
-		return nullptr;
-	}
-
-	return nullptr;
-}
-
-#ifndef _M_AMD64
-// a context for the hook function to party on
-struct HookContext
-{
-	uint32_t m_jumpRet;
-	uint32_t m_edi, m_esi, m_ebp, m_esp, m_ebx, m_edx, m_ecx, m_eax; // matches pushad format
-};
-
-class inject_hook
-{
-friend struct inject_hook_frontend;
-
-private:
-	HookContext* m_curContext;
-	std::shared_ptr<FunctionAssembly> m_assembly;
-	uintptr_t m_address;
-
-public:
-	// return value type container
-	typedef int ReturnType;
-
-private:
-	// set context and run
-	ReturnType do_run(HookContext* context)
-	{
-		m_curContext = context;
-
-		return run();
-	}
-
-protected:
-	// return type values for use in return;
-
-	// return without jumping anywhere
-	inline ReturnType DoNowt()
-	{
-		return ReturnType(0);
-	}
-
-	// jump to this place after the hook
-	inline ReturnType JumpTo(uint32_t address)
-	{
-		m_curContext->m_eax = address;
-
-		return ReturnType(1);
-	}
-
-	// accessors for context registers
-	inline uint32_t Eax() { return m_curContext->m_eax; }
-	inline void Eax(uint32_t a) { m_curContext->m_eax = a; }
-
-	inline uint32_t Ebx() { return m_curContext->m_ebx; }
-	inline void Ebx(uint32_t a) { m_curContext->m_ebx = a; }
-
-	inline uint32_t Ecx() { return m_curContext->m_ecx; }
-	inline void Ecx(uint32_t a) { m_curContext->m_ecx = a; }
-
-	inline uint32_t Edx() { return m_curContext->m_edx; }
-	inline void Edx(uint32_t a) { m_curContext->m_edx = a; }
-
-	inline uint32_t Esi() { return m_curContext->m_esi; }
-	inline void Esi(uint32_t a) { m_curContext->m_esi = a; }
-
-	inline uint32_t Edi() { return m_curContext->m_edi; }
-	inline void Edi(uint32_t a) { m_curContext->m_edi = a; }
-
-	inline uint32_t Esp() { return m_curContext->m_esp; }
-	inline void Esp(uint32_t a) { m_curContext->m_esp = a; }
-
-	inline uint32_t Ebp() { return m_curContext->m_ebp; }
-	inline void Ebp(uint32_t a) { m_curContext->m_ebp = a; }
-
-public:
-	virtual ReturnType run() = 0;
-
-	inject_hook(uint32_t address)
-	{
-		m_address = address;
-	}
-
-	void inject();
-	void injectCall();
-};
-
-struct inject_hook_frontend : jitasm::Frontend
-{
-private:
-	inject_hook* m_hook;
-
-	static inject_hook::ReturnType CallHookFunction(inject_hook* hook, HookContext* context)
-	{
-		return hook->do_run(context);
-	}
-
-public:
-	inject_hook_frontend(inject_hook* hook)
-	{
-		m_hook = hook;
-	}
-
-	void InternalMain()
-	{
-		// set up the context stack frame
-		pushad(); // registers
-		sub(esp, 4); // jump target area
-		mov(dword_ptr[esp], 0);
-
-		// load the context address into eax
-		lea(eax, dword_ptr[esp]);
-
-		// push eax (second argument to our call)
-		push(eax);
-
-		// push the (softcoded, heh) hook function
-		push((uint32_t)m_hook);
-
-		// call the call stub
-		mov(eax, (uint32_t)CallHookFunction);
-		call(eax);
-
-		// remove garbage from the stack
-		add(esp, 8);
-
-		// do we want to jump somewhere?
-		test(eax, eax);
-		jnz("actuallyJump");
-
-		// guess not, remove jump target area and popad
-		add(esp, 4);
-		popad();
-
-		// get esp back from the context bit
-		mov(esp, dword_ptr[esp - 20]);
-
-		ret();
-
-		L("actuallyJump");
-
-		add(esp, 4);
-		popad();
-
-		mov(esp, dword_ptr[esp - 20]);
-		
-		AppendInstr(jitasm::I_CALL, 0xFF, 0, jitasm::Imm8(4), R(eax));
-	}
-};
-
-#define DEFINE_INJECT_HOOK(hookName, hookAddress) class _zz_inject_hook_##hookName : public hook::inject_hook { public: _zz_inject_hook_##hookName(uint32_t address) : hook::inject_hook(address) {}; ReturnType run(); }; \
-	static _zz_inject_hook_##hookName hookName(hookAddress); \
-	_zz_inject_hook_##hookName::ReturnType _zz_inject_hook_##hookName::run()
-
-
-#if 0
-struct AsmHookStub : jitasm::Frontend
-{
-private:
-	hook_function* m_safeFunction;
-
-	static bool CallHookFunction(hook_function* function, HookContext& context)
-	{
-		return (*function)(context);
-	}
-
-public:
-	AsmHookStub(hook_function* function)
-	{
-		m_safeFunction = function;
-	}
-
-	void InternalMain()
-	{
-		// set up the context stack frame
-		pushad(); // registers
-		sub(esp, 4); // jump target area
-		mov(dword_ptr[esp], 0);
-
-		// load the jump target into eax
-		lea(eax, dword_ptr[esp]);
-
-		// push eax (second argument to our call)
-		push(eax);
-
-		// push the (softcoded, heh) hook function
-		push((uint32_t)m_safeFunction);
-
-		// call the call stub
-		mov(eax, (uint32_t)CallHookFunction);
-		call(eax);
-
-		// remove garbage from the stack
-		add(esp, 8);
-
-		// check if we want to execute the original trampoline
-		test(al, al);
-		jnz("noTrampolineReturn");
-
-
-
-		L("noTrampolineReturn");
-
-		
-	}
-};
-#endif
-
-template<typename T, typename AT>
-inline void jump(AT address, T func)
-{
-	put<uint8_t>(address, 0xE9);
-	put<int>((uintptr_t)address + 1, (intptr_t)func - (intptr_t)get_adjusted(address) - 5);
-}
-
-template<typename T, typename AT>
-inline void call(AT address, T func)
-{
-	put<uint8_t>(address, 0xE8);
-	put<int>((uintptr_t)address + 1, (intptr_t)func - (intptr_t)get_adjusted(address) - 5);
-}
-
-template<typename T>
-inline T get_call(T address)
-{
-	intptr_t target = *(uintptr_t*)(get_adjusted(address) + 1);
-	target += (get_adjusted(address) + 5);
-
-	return (T)target;
-}
-
-template<typename TTarget, typename T>
-inline void set_call(TTarget* target, T address)
-{
-	*(T*)target = get_call(address);
-}
-
-inline uintptr_t get_member_internal(void* function)
-{
-	return (uintptr_t)function;
-}
-
-template<typename T>
-inline uintptr_t get_member_old(T function)
-{
-	return ((uintptr_t(*)(T))get_member_internal)(function);
-}
-
-template<typename TClass, typename TMember>
-inline uintptr_t get_member(TMember TClass::* function)
-{
-	union member_cast
-	{
-		TMember TClass::* function;
-		struct
-		{
-			void* ptr;
-			void* offset;
-		};
-	};
-
-	member_cast cast;
-
-	if (sizeof(cast.function) != sizeof(cast.ptr))
-	{
-		return get_member_old(function);
-	}
-
-	cast.function = function;
-
-	return (uintptr_t)cast.ptr;
-}
-
-namespace vp
-{
-	template<typename T, typename AT>
-	inline void jump(AT address, T func)
-	{
-		putVP<uint8_t>(address, 0xE9);
-		putVP<int>((uintptr_t)address + 1, (intptr_t)func - (intptr_t)get_adjusted(address) - 5);
-	}
-
-	template<typename T, typename AT>
-	inline void call(AT address, T func)
-	{
-		putVP<uint8_t>(address, 0xE8);
-		putVP<int>((uintptr_t)address + 1, (intptr_t)func - (intptr_t)get_adjusted(address) - 5);
-	}
-}
-
-#pragma region inject call: call stub
-template<typename R, typename... Args>
-struct CallStub : jitasm::function<void, CallStub<R, Args...>>
-{
-private:
-	void* m_target;
-
-public:
-	CallStub(void* target)
-		: m_target(target)
-	{
-	}
-
-	void main()
-	{
-		uint32_t stackOffset = 0;
-		uint32_t argOffset = sizeof(uintptr_t) * 2; // as frame pointers are also kept here
-		uint32_t argCleanup = 0;
-
-		pass{([&]
-		{
-			int size = std::min(sizeof(Args), sizeof(uintptr_t));
-
-			argOffset += size;
-		}(), 1)...};
-
-		// as this is the end, and the last argument isn't past the end
-		argOffset -= 4;
-		
-		pass{([&]
-		{
-			mov(eax, dword_ptr[esp + stackOffset + argOffset]);
-			push(eax);
-
-			int size = std::max(sizeof(Args), sizeof(uintptr_t));
-
-			stackOffset += size;
-			argCleanup += size;
-			argOffset -= size;
-		}(), 1)...};
-
-		mov(eax, (uintptr_t)m_target);
-		call(eax);
-
-		add(esp, argCleanup);
-	}
-};
-#pragma endregion
-
-#pragma region inject call
-template<typename R, typename... Args>
-class inject_call
-{
-private:
-	R (*m_origAddress)(Args...);
-
-	uintptr_t m_address;
-
-	std::shared_ptr<FunctionAssembly> m_assembly;
-
-public:
-	inject_call(uintptr_t address)
-	{
-		if (*(uint8_t*)address != 0xE8)
-		{
-			__debugbreak();
-			// "inject_call attempted on something that was not a call. Are you sure you have a compatible version of the game executable? You might need to try poking the guru."
-		}
-
-		m_address = address;
-	}	
-
-	void inject(R (*target)(Args...))
-	{
-		CallStub<R, Args...> stub(target);
-		
-		m_assembly = std::make_shared<FunctionAssembly>(stub);
-
-		// store original
-		int origAddress = *(int*)(m_address + 1);
-		origAddress += 5;
-		origAddress += m_address;
-
-		m_origAddress = (R(*)(Args...))origAddress;
-
-		// and patch
-		put<int>(m_address + 1, (uintptr_t)m_assembly->GetCode() - (uintptr_t)get_adjusted(m_address) - 5);
-	}
-
-	R call()
-	{
-		return ((R(*)())m_origAddress)();
-	}
-
-	R call(Args... args)
-	{
-		return m_origAddress(args...);
-	}
-};
-#pragma endregion
-#else
-void* AllocateFunctionStub(void* ptr, int type = 0);
-
-void* AllocateStubMemory(size_t size);
-
-template<typename T>
-struct get_func_ptr
-{
-	static void* get(T func)
-	{
-		return (void*)func;
-	}
-};
-
-template<int Register, typename T, typename AT>
-inline std::enable_if_t<(Register < 8 && Register >= 0)> jump_reg(AT address, T func)
-{
-	LPVOID funcStub = AllocateFunctionStub(get_func_ptr<T>::get(func), Register);
-
-	put<uint8_t>(address, 0xE9);
-	put<int>((uintptr_t)address + 1, (intptr_t)funcStub - (intptr_t)get_adjusted(address) - 5);
-}
-
-template<typename T, typename AT>
-inline void jump(AT address, T func)
-{
-	jump_reg<0>(address, func);
-}
-
-template<typename T, typename AT>
-inline void jump_rcx(AT address, T func)
-{
-	jump_reg<1>(address, func);
-}
-
-template<int Register, typename T, typename AT>
-inline std::enable_if_t<(Register < 8 && Register >= 0)> call_reg(AT address, T func)
-{
-	LPVOID funcStub = AllocateFunctionStub(get_func_ptr<T>::get(func), Register);
-
-	put<uint8_t>(address, 0xE8);
-	put<int>((uintptr_t)address + 1, (intptr_t)funcStub - (intptr_t)get_adjusted(address) - 5);
-}
-
-template<typename T, typename AT>
-inline void call(AT address, T func)
-{
-	call_reg<0>(address, func);
-}
-
-template<typename T, typename AT>
-inline void call_rcx(AT address, T func)
-{
-	call_reg<1>(address, func);
-}
-
-<<<<<<< HEAD
-=======
-template<typename T, typename TAddr>
-inline T get_address(TAddr address)
-{
-	intptr_t target = *(int32_t*)(get_adjusted(address));
-	target += (get_adjusted(address) + 4);
-
-	return (T)target;
-}
-
-template<typename T, typename TAddr>
-inline T get_address(TAddr address, size_t offsetTo4ByteAddr, size_t numBytesInLine)
-{
-	intptr_t target = *(int32_t*)(get_adjusted((char*)address + offsetTo4ByteAddr));
-	target += (get_adjusted(address) + numBytesInLine);
-
-	return (T)target;
-}
-
->>>>>>> 08c1d307
-template<typename T>
-inline T get_call(T address)
-{
-	intptr_t target = *(int32_t*)(get_adjusted(address) + 1);
-	target += (get_adjusted(address) + 5);
-
-	return (T)target;
-}
-
-template<typename TTarget, typename T>
-inline void set_call(TTarget* target, T address)
-{
-	*(T*)target = get_call(address);
-}
-
-inline uintptr_t get_member_internal(void* function)
-{
-	return *(uintptr_t*)function;
-}
-
-template<typename T>
-inline uintptr_t get_member_old(T function)
-{
-	return ((uintptr_t(*)(T))get_member_internal)(function);
-}
-
-template<typename TClass, typename TMember>
-inline uintptr_t get_member(TMember TClass::*function)
-{
-	union member_cast
-	{
-		TMember TClass::*function;
-		void* ptr;
-	};
-
-	member_cast cast;
-
-	if (sizeof(cast.function) != sizeof(cast.ptr))
-	{
-		return get_member_old(function);
-	}
-
-	cast.function = function;
-
-	return (uintptr_t)cast.ptr;
-}
-
-template<typename TClass, typename TMember>
-struct get_func_ptr<TMember TClass::*>
-{
-	static void* get(TMember TClass::* function)
-	{
-		return (void*)get_member(function);
-	}
-};
-#endif
-
-template<typename T, typename TAddr>
-inline T get_address(TAddr address)
-{
-	intptr_t target = *(int32_t*)(get_adjusted(address));
-	target += (get_adjusted(address) + 4);
-
-	return (T)target;
-}
-}
-
-#include "Hooking.Invoke.h"
-#include "Hooking.Patterns.h"
-#endif
+/*
+ * This file is part of the CitizenFX project - http://citizen.re/
+ *
+ * See LICENSE and MENTIONS in the root of the source tree for information
+ * regarding licensing.
+ */
+
+#pragma once
+
+#include <stdint.h>
+
+#ifndef IS_FXSERVER
+#define ASSERT(x) __noop
+#include <jitasm.h>
+
+#include <memory>
+#include <functional>
+
+namespace hook
+{
+// for link /DYNAMICBASE executables
+extern ptrdiff_t baseAddressDifference;
+
+// sets the base address difference based on an obtained pointer
+inline void set_base(uintptr_t address)
+{
+#ifdef _M_IX86
+	uintptr_t addressDiff = (address - 0x400000);
+#elif defined(_M_AMD64)
+	uintptr_t addressDiff = (address - 0x140000000);
+#endif
+
+	// pointer-style cast to ensure unsigned overflow ends up copied directly into a signed value
+	baseAddressDifference = *(ptrdiff_t*)&addressDiff;
+}
+
+// sets the base to the process main base
+inline void set_base()
+{
+	set_base((uintptr_t)GetModuleHandle(NULL));
+}
+
+// adjusts the address passed to the base as set above
+template<typename T>
+inline void adjust_base(T& address)
+{
+	if ((uintptr_t)address >= 0x140000000 && (uintptr_t)address <= 0x146000000)
+	{
+		*(uintptr_t*)& address += baseAddressDifference;
+	}
+}
+
+// returns the adjusted address to the stated base
+template<typename T>
+inline uintptr_t get_adjusted(T address)
+{
+	if ((uintptr_t)address >= 0x140000000 && (uintptr_t)address <= 0x146000000)
+	{
+		return (uintptr_t)address + baseAddressDifference;
+	}
+
+	return (uintptr_t)address;
+}
+
+// returns the adjusted address to the stated base
+template<typename T>
+inline uintptr_t get_unadjusted(T address)
+{
+#ifdef _M_AMD64
+	if ((uintptr_t)address >= hook::get_adjusted(0x140000000) && (uintptr_t)address <= hook::get_adjusted(0x146000000))
+	{
+		return (uintptr_t)address - baseAddressDifference;
+	}
+#endif
+
+	return (uintptr_t)address;
+}
+
+struct pass
+{
+	template<typename ...T> pass(T...) {}
+};
+
+#pragma region assembly generator
+class FunctionAssembly
+{
+private:
+	void* m_code;
+
+public:
+	inline FunctionAssembly(jitasm::Frontend& frontend)
+	{
+		frontend.Assemble();
+
+		void* code;
+		code = VirtualAlloc(0, frontend.GetCodeSize(), MEM_COMMIT | MEM_RESERVE, PAGE_EXECUTE_READWRITE);
+
+		memcpy(code, frontend.GetCode(), frontend.GetCodeSize());
+
+		m_code = code;
+	}
+
+	inline ~FunctionAssembly()
+	{
+		VirtualFree(m_code, 0, MEM_RELEASE);
+	}
+
+	inline void* GetCode()
+	{
+		return m_code;
+	}
+};
+#pragma endregion
+
+template<typename ValueType, typename AddressType>
+inline void put(AddressType address, ValueType value)
+{
+	adjust_base(address);
+
+	memcpy((void*)address, &value, sizeof(value));
+}
+
+template<typename ValueType, typename AddressType>
+inline void putVP(AddressType address, ValueType value)
+{
+	adjust_base(address);
+
+	DWORD oldProtect;
+	VirtualProtect((void*)address, sizeof(value), PAGE_EXECUTE_READWRITE, &oldProtect);
+
+	memcpy((void*)address, &value, sizeof(value));
+
+	VirtualProtect((void*)address, sizeof(value), oldProtect, &oldProtect);
+}
+
+template<typename AddressType>
+inline void nop(AddressType address, size_t length)
+{
+	adjust_base(address);
+
+	memset((void*)address, 0x90, length);
+}
+
+template<typename AddressType>
+inline void return_function(AddressType address, uint16_t stackSize = 0)
+{
+	if (stackSize == 0)
+	{
+		put<uint8_t>(address, 0xC3);
+	}
+	else
+	{
+		put<uint8_t>(address, 0xC2);
+		put<uint16_t>((uintptr_t)address + 1, stackSize);
+	}
+}
+
+template<typename T>
+inline T* getRVA(uintptr_t rva)
+{
+#ifdef _M_IX86
+	return (T*)(baseAddressDifference + 0x400000 + rva);
+#elif defined(_M_AMD64)
+	return (T*)(baseAddressDifference + 0x140000000 + rva);
+#endif
+}
+
+namespace
+{
+	template<typename TOrdinal>
+	inline bool iat_matches_ordinal(uintptr_t* nameTableEntry, TOrdinal ordinal)
+	{
+		
+	}
+
+	template<>
+	inline bool iat_matches_ordinal(uintptr_t* nameTableEntry, int ordinal)
+	{
+		if (IMAGE_SNAP_BY_ORDINAL(*nameTableEntry))
+		{
+			return IMAGE_ORDINAL(*nameTableEntry) == ordinal;
+		}
+
+		return false;
+	}
+
+	template<>
+	inline bool iat_matches_ordinal(uintptr_t* nameTableEntry, const char* ordinal)
+	{
+		if (!IMAGE_SNAP_BY_ORDINAL(*nameTableEntry))
+		{
+			auto import = getRVA<IMAGE_IMPORT_BY_NAME>(*nameTableEntry);
+
+			return !_stricmp(import->Name, ordinal);
+		}
+
+		return false;
+	}
+}
+
+template<typename T, typename TOrdinal>
+T iat(const char* moduleName, T function, TOrdinal ordinal)
+{
+#ifdef _M_IX86
+	IMAGE_DOS_HEADER* imageHeader = (IMAGE_DOS_HEADER*)(baseAddressDifference + 0x400000);
+#elif defined(_M_AMD64)
+	IMAGE_DOS_HEADER* imageHeader = (IMAGE_DOS_HEADER*)(baseAddressDifference + 0x140000000);
+#endif
+	IMAGE_NT_HEADERS* ntHeader = getRVA<IMAGE_NT_HEADERS>(imageHeader->e_lfanew);
+
+	IMAGE_IMPORT_DESCRIPTOR* descriptor = getRVA<IMAGE_IMPORT_DESCRIPTOR>(ntHeader->OptionalHeader.DataDirectory[IMAGE_DIRECTORY_ENTRY_IMPORT].VirtualAddress);
+
+	while (descriptor->Name)
+	{
+		const char* name = getRVA<char>(descriptor->Name);
+
+		if (_stricmp(name, moduleName))
+		{
+			descriptor++;
+
+			continue;
+		}
+
+		if (descriptor->OriginalFirstThunk == 0)
+		{
+			return nullptr;
+		}
+
+		auto nameTableEntry = getRVA<uintptr_t>(descriptor->OriginalFirstThunk);
+		auto addressTableEntry = getRVA<uintptr_t>(descriptor->FirstThunk);
+
+		while (*nameTableEntry)
+		{
+			if (iat_matches_ordinal(nameTableEntry, ordinal))
+			{
+				T origEntry = (T)*addressTableEntry;
+
+				DWORD oldProtect;
+				VirtualProtect(addressTableEntry, sizeof(T), PAGE_READWRITE, &oldProtect);
+
+				*addressTableEntry = (uintptr_t)function;
+
+				VirtualProtect(addressTableEntry, sizeof(T), oldProtect, &oldProtect);
+
+				return origEntry;
+			}
+
+			nameTableEntry++;
+			addressTableEntry++;
+		}
+
+		return nullptr;
+	}
+
+	return nullptr;
+}
+
+#ifndef _M_AMD64
+// a context for the hook function to party on
+struct HookContext
+{
+	uint32_t m_jumpRet;
+	uint32_t m_edi, m_esi, m_ebp, m_esp, m_ebx, m_edx, m_ecx, m_eax; // matches pushad format
+};
+
+class inject_hook
+{
+friend struct inject_hook_frontend;
+
+private:
+	HookContext* m_curContext;
+	std::shared_ptr<FunctionAssembly> m_assembly;
+	uintptr_t m_address;
+
+public:
+	// return value type container
+	typedef int ReturnType;
+
+private:
+	// set context and run
+	ReturnType do_run(HookContext* context)
+	{
+		m_curContext = context;
+
+		return run();
+	}
+
+protected:
+	// return type values for use in return;
+
+	// return without jumping anywhere
+	inline ReturnType DoNowt()
+	{
+		return ReturnType(0);
+	}
+
+	// jump to this place after the hook
+	inline ReturnType JumpTo(uint32_t address)
+	{
+		m_curContext->m_eax = address;
+
+		return ReturnType(1);
+	}
+
+	// accessors for context registers
+	inline uint32_t Eax() { return m_curContext->m_eax; }
+	inline void Eax(uint32_t a) { m_curContext->m_eax = a; }
+
+	inline uint32_t Ebx() { return m_curContext->m_ebx; }
+	inline void Ebx(uint32_t a) { m_curContext->m_ebx = a; }
+
+	inline uint32_t Ecx() { return m_curContext->m_ecx; }
+	inline void Ecx(uint32_t a) { m_curContext->m_ecx = a; }
+
+	inline uint32_t Edx() { return m_curContext->m_edx; }
+	inline void Edx(uint32_t a) { m_curContext->m_edx = a; }
+
+	inline uint32_t Esi() { return m_curContext->m_esi; }
+	inline void Esi(uint32_t a) { m_curContext->m_esi = a; }
+
+	inline uint32_t Edi() { return m_curContext->m_edi; }
+	inline void Edi(uint32_t a) { m_curContext->m_edi = a; }
+
+	inline uint32_t Esp() { return m_curContext->m_esp; }
+	inline void Esp(uint32_t a) { m_curContext->m_esp = a; }
+
+	inline uint32_t Ebp() { return m_curContext->m_ebp; }
+	inline void Ebp(uint32_t a) { m_curContext->m_ebp = a; }
+
+public:
+	virtual ReturnType run() = 0;
+
+	inject_hook(uint32_t address)
+	{
+		m_address = address;
+	}
+
+	void inject();
+	void injectCall();
+};
+
+struct inject_hook_frontend : jitasm::Frontend
+{
+private:
+	inject_hook* m_hook;
+
+	static inject_hook::ReturnType CallHookFunction(inject_hook* hook, HookContext* context)
+	{
+		return hook->do_run(context);
+	}
+
+public:
+	inject_hook_frontend(inject_hook* hook)
+	{
+		m_hook = hook;
+	}
+
+	void InternalMain()
+	{
+		// set up the context stack frame
+		pushad(); // registers
+		sub(esp, 4); // jump target area
+		mov(dword_ptr[esp], 0);
+
+		// load the context address into eax
+		lea(eax, dword_ptr[esp]);
+
+		// push eax (second argument to our call)
+		push(eax);
+
+		// push the (softcoded, heh) hook function
+		push((uint32_t)m_hook);
+
+		// call the call stub
+		mov(eax, (uint32_t)CallHookFunction);
+		call(eax);
+
+		// remove garbage from the stack
+		add(esp, 8);
+
+		// do we want to jump somewhere?
+		test(eax, eax);
+		jnz("actuallyJump");
+
+		// guess not, remove jump target area and popad
+		add(esp, 4);
+		popad();
+
+		// get esp back from the context bit
+		mov(esp, dword_ptr[esp - 20]);
+
+		ret();
+
+		L("actuallyJump");
+
+		add(esp, 4);
+		popad();
+
+		mov(esp, dword_ptr[esp - 20]);
+		
+		AppendInstr(jitasm::I_CALL, 0xFF, 0, jitasm::Imm8(4), R(eax));
+	}
+};
+
+#define DEFINE_INJECT_HOOK(hookName, hookAddress) class _zz_inject_hook_##hookName : public hook::inject_hook { public: _zz_inject_hook_##hookName(uint32_t address) : hook::inject_hook(address) {}; ReturnType run(); }; \
+	static _zz_inject_hook_##hookName hookName(hookAddress); \
+	_zz_inject_hook_##hookName::ReturnType _zz_inject_hook_##hookName::run()
+
+
+#if 0
+struct AsmHookStub : jitasm::Frontend
+{
+private:
+	hook_function* m_safeFunction;
+
+	static bool CallHookFunction(hook_function* function, HookContext& context)
+	{
+		return (*function)(context);
+	}
+
+public:
+	AsmHookStub(hook_function* function)
+	{
+		m_safeFunction = function;
+	}
+
+	void InternalMain()
+	{
+		// set up the context stack frame
+		pushad(); // registers
+		sub(esp, 4); // jump target area
+		mov(dword_ptr[esp], 0);
+
+		// load the jump target into eax
+		lea(eax, dword_ptr[esp]);
+
+		// push eax (second argument to our call)
+		push(eax);
+
+		// push the (softcoded, heh) hook function
+		push((uint32_t)m_safeFunction);
+
+		// call the call stub
+		mov(eax, (uint32_t)CallHookFunction);
+		call(eax);
+
+		// remove garbage from the stack
+		add(esp, 8);
+
+		// check if we want to execute the original trampoline
+		test(al, al);
+		jnz("noTrampolineReturn");
+
+
+
+		L("noTrampolineReturn");
+
+		
+	}
+};
+#endif
+
+template<typename T, typename AT>
+inline void jump(AT address, T func)
+{
+	put<uint8_t>(address, 0xE9);
+	put<int>((uintptr_t)address + 1, (intptr_t)func - (intptr_t)get_adjusted(address) - 5);
+}
+
+template<typename T, typename AT>
+inline void call(AT address, T func)
+{
+	put<uint8_t>(address, 0xE8);
+	put<int>((uintptr_t)address + 1, (intptr_t)func - (intptr_t)get_adjusted(address) - 5);
+}
+
+template<typename T>
+inline T get_call(T address)
+{
+	intptr_t target = *(uintptr_t*)(get_adjusted(address) + 1);
+	target += (get_adjusted(address) + 5);
+
+	return (T)target;
+}
+
+template<typename TTarget, typename T>
+inline void set_call(TTarget* target, T address)
+{
+	*(T*)target = get_call(address);
+}
+
+inline uintptr_t get_member_internal(void* function)
+{
+	return (uintptr_t)function;
+}
+
+template<typename T>
+inline uintptr_t get_member_old(T function)
+{
+	return ((uintptr_t(*)(T))get_member_internal)(function);
+}
+
+template<typename TClass, typename TMember>
+inline uintptr_t get_member(TMember TClass::* function)
+{
+	union member_cast
+	{
+		TMember TClass::* function;
+		struct
+		{
+			void* ptr;
+			void* offset;
+		};
+	};
+
+	member_cast cast;
+
+	if (sizeof(cast.function) != sizeof(cast.ptr))
+	{
+		return get_member_old(function);
+	}
+
+	cast.function = function;
+
+	return (uintptr_t)cast.ptr;
+}
+
+namespace vp
+{
+	template<typename T, typename AT>
+	inline void jump(AT address, T func)
+	{
+		putVP<uint8_t>(address, 0xE9);
+		putVP<int>((uintptr_t)address + 1, (intptr_t)func - (intptr_t)get_adjusted(address) - 5);
+	}
+
+	template<typename T, typename AT>
+	inline void call(AT address, T func)
+	{
+		putVP<uint8_t>(address, 0xE8);
+		putVP<int>((uintptr_t)address + 1, (intptr_t)func - (intptr_t)get_adjusted(address) - 5);
+	}
+}
+
+#pragma region inject call: call stub
+template<typename R, typename... Args>
+struct CallStub : jitasm::function<void, CallStub<R, Args...>>
+{
+private:
+	void* m_target;
+
+public:
+	CallStub(void* target)
+		: m_target(target)
+	{
+	}
+
+	void main()
+	{
+		uint32_t stackOffset = 0;
+		uint32_t argOffset = sizeof(uintptr_t) * 2; // as frame pointers are also kept here
+		uint32_t argCleanup = 0;
+
+		pass{([&]
+		{
+			int size = std::min(sizeof(Args), sizeof(uintptr_t));
+
+			argOffset += size;
+		}(), 1)...};
+
+		// as this is the end, and the last argument isn't past the end
+		argOffset -= 4;
+		
+		pass{([&]
+		{
+			mov(eax, dword_ptr[esp + stackOffset + argOffset]);
+			push(eax);
+
+			int size = std::max(sizeof(Args), sizeof(uintptr_t));
+
+			stackOffset += size;
+			argCleanup += size;
+			argOffset -= size;
+		}(), 1)...};
+
+		mov(eax, (uintptr_t)m_target);
+		call(eax);
+
+		add(esp, argCleanup);
+	}
+};
+#pragma endregion
+
+#pragma region inject call
+template<typename R, typename... Args>
+class inject_call
+{
+private:
+	R (*m_origAddress)(Args...);
+
+	uintptr_t m_address;
+
+	std::shared_ptr<FunctionAssembly> m_assembly;
+
+public:
+	inject_call(uintptr_t address)
+	{
+		if (*(uint8_t*)address != 0xE8)
+		{
+			__debugbreak();
+			// "inject_call attempted on something that was not a call. Are you sure you have a compatible version of the game executable? You might need to try poking the guru."
+		}
+
+		m_address = address;
+	}	
+
+	void inject(R (*target)(Args...))
+	{
+		CallStub<R, Args...> stub(target);
+		
+		m_assembly = std::make_shared<FunctionAssembly>(stub);
+
+		// store original
+		int origAddress = *(int*)(m_address + 1);
+		origAddress += 5;
+		origAddress += m_address;
+
+		m_origAddress = (R(*)(Args...))origAddress;
+
+		// and patch
+		put<int>(m_address + 1, (uintptr_t)m_assembly->GetCode() - (uintptr_t)get_adjusted(m_address) - 5);
+	}
+
+	R call()
+	{
+		return ((R(*)())m_origAddress)();
+	}
+
+	R call(Args... args)
+	{
+		return m_origAddress(args...);
+	}
+};
+#pragma endregion
+#else
+void* AllocateFunctionStub(void* ptr, int type = 0);
+
+void* AllocateStubMemory(size_t size);
+
+template<typename T>
+struct get_func_ptr
+{
+	static void* get(T func)
+	{
+		return (void*)func;
+	}
+};
+
+template<int Register, typename T, typename AT>
+inline std::enable_if_t<(Register < 8 && Register >= 0)> jump_reg(AT address, T func)
+{
+	LPVOID funcStub = AllocateFunctionStub(get_func_ptr<T>::get(func), Register);
+
+	put<uint8_t>(address, 0xE9);
+	put<int>((uintptr_t)address + 1, (intptr_t)funcStub - (intptr_t)get_adjusted(address) - 5);
+}
+
+template<typename T, typename AT>
+inline void jump(AT address, T func)
+{
+	jump_reg<0>(address, func);
+}
+
+template<typename T, typename AT>
+inline void jump_rcx(AT address, T func)
+{
+	jump_reg<1>(address, func);
+}
+
+template<int Register, typename T, typename AT>
+inline std::enable_if_t<(Register < 8 && Register >= 0)> call_reg(AT address, T func)
+{
+	LPVOID funcStub = AllocateFunctionStub(get_func_ptr<T>::get(func), Register);
+
+	put<uint8_t>(address, 0xE8);
+	put<int>((uintptr_t)address + 1, (intptr_t)funcStub - (intptr_t)get_adjusted(address) - 5);
+}
+
+template<typename T, typename AT>
+inline void call(AT address, T func)
+{
+	call_reg<0>(address, func);
+}
+
+template<typename T, typename AT>
+inline void call_rcx(AT address, T func)
+{
+	call_reg<1>(address, func);
+}
+
+template<typename T>
+inline T get_call(T address)
+{
+	intptr_t target = *(int32_t*)(get_adjusted(address) + 1);
+	target += (get_adjusted(address) + 5);
+
+	return (T)target;
+}
+
+template<typename TTarget, typename T>
+inline void set_call(TTarget* target, T address)
+{
+	*(T*)target = get_call(address);
+}
+
+inline uintptr_t get_member_internal(void* function)
+{
+	return *(uintptr_t*)function;
+}
+
+template<typename T>
+inline uintptr_t get_member_old(T function)
+{
+	return ((uintptr_t(*)(T))get_member_internal)(function);
+}
+
+template<typename TClass, typename TMember>
+inline uintptr_t get_member(TMember TClass::*function)
+{
+	union member_cast
+	{
+		TMember TClass::*function;
+		void* ptr;
+	};
+
+	member_cast cast;
+
+	if (sizeof(cast.function) != sizeof(cast.ptr))
+	{
+		return get_member_old(function);
+	}
+
+	cast.function = function;
+
+	return (uintptr_t)cast.ptr;
+}
+
+template<typename TClass, typename TMember>
+struct get_func_ptr<TMember TClass::*>
+{
+	static void* get(TMember TClass::* function)
+	{
+		return (void*)get_member(function);
+	}
+};
+#endif
+
+template<typename T, typename TAddr>
+inline T get_address(TAddr address)
+{
+	intptr_t target = *(int32_t*)(get_adjusted(address));
+	target += (get_adjusted(address) + 4);
+
+	return (T)target;
+}
+
+template<typename T, typename TAddr>
+inline T get_address(TAddr address, size_t offsetTo4ByteAddr, size_t numBytesInLine)
+{
+	intptr_t target = *(int32_t*)(get_adjusted((char*)address + offsetTo4ByteAddr));
+	target += (get_adjusted(address) + numBytesInLine);
+
+	return (T)target;
+}
+}
+
+#include "Hooking.Invoke.h"
+#include "Hooking.Patterns.h"
+#endif